package config

import (
	"time"

	"github.com/jinzhu/configor"
	log "github.com/sirupsen/logrus"
)

var configs *Configuration

// Configuration struct
type Configuration struct {
	Port       string `default:"8080" env:"WWC_PORT"`
	LogLevel   string `default:"info" env:"WWC_LOG_LEVEL"`
	S3         S3
	RedisQueue RedisQueue
	SentryDSN  string `env:"WWC_APP_SENTRY_DSN"`
	DB         DB
	JWT        JWT

	RestrictDomains bool `default:"false" env:"WWC_RESTRICT_DOMAINS"`

	FlowsURL        string `default:"https://flows.weni.ai" env:"WWC_FLOWS_URL"`
	MemCacheTimeout int64  `default:"5" env:"WWC_MEM_CACHE_TIMEOUT"`

	// gRPC server configuration (for message streaming from Nexus)
	GRPCServerAddr string `default:":50051" env:"GRPC_SERVER_ADDR"`
<<<<<<< HEAD
=======
}

type JWT struct {
	PrivateKey     string `env:"WWC_JWT_PRIVATE_KEY"`
	ExpirationMins int64  `default:"60" env:"WWC_JWT_EXPIRATION_MINS"`
>>>>>>> bf50cddc
}

type S3 struct {
	AccessKey      string `required:"true" env:"WWC_S3_ACCESS_KEY"`
	SecretKey      string `required:"true" env:"WWC_S3_SECRET_KEY"`
	Endpoint       string `required:"true" env:"WWC_S3_ENDPOINT"`
	Region         string `required:"true" env:"WWC_S3_REGION"`
	Bucket         string `required:"true" env:"WWC_S3_BUCKET"`
	DisableSSL     bool   `default:"false" env:"WWC_S3_DISABLE_SSL"`
	ForcePathStyle bool   `default:"false" env:"WWC_S3_FORCE_PATH_STYLE"`
}

type RedisQueue struct {
	Tag                   string `default:"wwcs-service" env:"WWC_REDIS_QUEUE_TAG"`
	URL                   string `default:"redis://localhost:6379/1" env:"WWC_REDIS_QUEUE_URL"`
	ConsumerPrefetchLimit int64  `default:"1000" env:"WWC_REDIS_QUEUE_CONSUMER_PREFETCH_LIMIT"`
	ConsumerPollDuration  int64  `default:"100" env:"WWC_REDIS_QUEUE_CONSUMER_POLL_DURATION"`
	RetryPrefetchLimit    int64  `default:"1000" env:"WWC_REDIS_QUEUE_RETRY_PREFETCH_LIMIT"`
	RetryPollDuration     int64  `default:"60000" env:"WWC_REDIS_QUEUE_RETRY_POLL_DURATION"`
	Timeout               int64  `default:"15" env:"WWC_REDIS_TIMEOUT"`
	MaxRetries            int64  `default:"3" env:"WWC_REDIS_MAX_RETRIES"`
	RetentionLimit        int64  `default:"10" env:"WWC_REDIS_QUEUE_RETENTION_LIMIT"`
	ClientTTL             int64  `default:"12" env:"WWC_REDIS_CLIENT_TTL"`
	HealthcheckTimeout    int64  `default:"10" env:"WWC_REDIS_HEALTHCHECK_TIMEOUT"`
	CleanBatchSize        int64  `default:"500" env:"WWC_REDIS_QUEUE_CLEAN_BATCH_SIZE"`

	// Streams (Redis Streams) configuration
	StreamsMaxLen      int64 `default:"20000" env:"WWC_REDIS_STREAMS_MAX_LEN"`
	StreamsReadCount   int64 `default:"100" env:"WWC_REDIS_STREAMS_READ_COUNT"`
	StreamsBlockMs     int64 `default:"5000" env:"WWC_REDIS_STREAMS_BLOCK_MS"`
	StreamsClaimIdleMs int64 `default:"10000" env:"WWC_REDIS_STREAMS_CLAIM_IDLE_MS"`
	JanitorIntervalMs  int64 `default:"10000" env:"WWC_REDIS_JANITOR_INTERVAL_MS"`
	JanitorLeaseMs     int64 `default:"30000" env:"WWC_REDIS_JANITOR_LEASE_MS"`
	StreamsRetentionMs int64 `default:"0" env:"WWC_REDIS_STREAMS_RETENTION_MS"` // 0 disables time-based trimming
}

type DB struct {
	Name               string        `default:"weni-webchat" env:"WWC_DB_NAME"`
	URI                string        `default:"mongodb://admin:admin@localhost:27017/" env:"WWC_DB_URI"`
	ContextTimeout     time.Duration `default:"15" env:"WWC_DB_CONTEXT_TIMEOUT"`
	HealthcheckTimeout int64         `default:"15" env:"WWC_DB_HEALTHCHECK_TIMEOUT"`
}

// Get all configs from env vars or config file
func Get() *Configuration {
	if configs == nil {
		config := Configuration{}
		log.Trace("Loading configs")
		settings := configor.Config{
			ENVPrefix: "WWC",
			Silent:    true,
		}

		if err := configor.New(&settings).Load(&config, "config.json"); err != nil {
			log.Fatal(err)
		}

		configs = &config
	}

	return configs
}

func Clear() {
	configs = nil
}<|MERGE_RESOLUTION|>--- conflicted
+++ resolved
@@ -26,14 +26,11 @@
 
 	// gRPC server configuration (for message streaming from Nexus)
 	GRPCServerAddr string `default:":50051" env:"GRPC_SERVER_ADDR"`
-<<<<<<< HEAD
-=======
 }
 
 type JWT struct {
 	PrivateKey     string `env:"WWC_JWT_PRIVATE_KEY"`
 	ExpirationMins int64  `default:"60" env:"WWC_JWT_EXPIRATION_MINS"`
->>>>>>> bf50cddc
 }
 
 type S3 struct {
