module github.com/ilhasoft/wwcs

<<<<<<< HEAD
go 1.24.0

toolchain go1.24.10
=======
go 1.23.0

toolchain go1.23.2
>>>>>>> e9ce1f76

require (
	github.com/aws/aws-sdk-go v1.38.8
	github.com/evalphobia/logrus_sentry v0.8.2
	github.com/go-playground/validator v9.31.0+incompatible
	github.com/go-redis/redis/v8 v8.11.4
	github.com/golang-jwt/jwt/v5 v5.3.0
	github.com/golang/mock v1.6.0
	github.com/gorilla/websocket v1.4.2
	github.com/jinzhu/configor v1.2.1
	github.com/pkg/errors v0.9.1
	github.com/prometheus/client_golang v1.11.0
	github.com/sirupsen/logrus v1.7.1
	github.com/stretchr/testify v1.8.4
	go.elastic.co/apm/module/apmhttp/v2 v2.7.1
	go.mongodb.org/mongo-driver v1.9.1
	google.golang.org/grpc v1.76.0
	google.golang.org/protobuf v1.36.10
)

require (
	github.com/BurntSushi/toml v0.3.1 // indirect
	github.com/armon/go-radix v1.0.0 // indirect
	github.com/beorn7/perks v1.0.1 // indirect
	github.com/certifi/gocertifi v0.0.0-20210507211836-431795d63e8d // indirect
	github.com/cespare/xxhash/v2 v2.3.0 // indirect
	github.com/davecgh/go-spew v1.1.1 // indirect
	github.com/dgryski/go-rendezvous v0.0.0-20200823014737-9f7001d12a5f // indirect
	github.com/elastic/go-sysinfo v1.7.1 // indirect
	github.com/elastic/go-windows v1.0.0 // indirect
	github.com/getsentry/raven-go v0.2.0 // indirect
	github.com/go-playground/locales v0.13.0 // indirect
	github.com/go-playground/universal-translator v0.17.0 // indirect
	github.com/go-stack/stack v1.8.0 // indirect
	github.com/golang/protobuf v1.5.4 // indirect
	github.com/golang/snappy v0.0.1 // indirect
	github.com/jmespath/go-jmespath v0.4.0 // indirect
	github.com/joeshaw/multierror v0.0.0-20140124173710-69b34d4ec901 // indirect
	github.com/klauspost/compress v1.13.6 // indirect
	github.com/leodido/go-urn v1.2.0 // indirect
	github.com/magefile/mage v1.10.0 // indirect
	github.com/matttproud/golang_protobuf_extensions v1.0.1 // indirect
	github.com/pmezard/go-difflib v1.0.0 // indirect
	github.com/prometheus/client_model v0.2.0 // indirect
	github.com/prometheus/common v0.26.0 // indirect
	github.com/prometheus/procfs v0.6.0 // indirect
	github.com/xdg-go/pbkdf2 v1.0.0 // indirect
	github.com/xdg-go/scram v1.0.2 // indirect
	github.com/xdg-go/stringprep v1.0.2 // indirect
	github.com/youmark/pkcs8 v0.0.0-20181117223130-1be2e3e5546d // indirect
<<<<<<< HEAD
	golang.org/x/crypto v0.40.0 // indirect
	golang.org/x/net v0.42.0 // indirect
	golang.org/x/sync v0.16.0 // indirect
	golang.org/x/sys v0.34.0 // indirect
	golang.org/x/text v0.27.0 // indirect
	google.golang.org/genproto/googleapis/rpc v0.0.0-20250804133106-a7a43d27e69b // indirect
=======
	go.elastic.co/apm/v2 v2.7.1 // indirect
	go.elastic.co/fastjson v1.5.1 // indirect
	golang.org/x/crypto v0.0.0-20201216223049-8b5274cf687f // indirect
	golang.org/x/sync v0.11.0 // indirect
	golang.org/x/sys v0.8.0 // indirect
	golang.org/x/text v0.3.6 // indirect
	google.golang.org/protobuf v1.26.0 // indirect
>>>>>>> e9ce1f76
	gopkg.in/go-playground/assert.v1 v1.2.1 // indirect
	gopkg.in/yaml.v2 v2.4.0 // indirect
	gopkg.in/yaml.v3 v3.0.1 // indirect
	howett.net/plist v0.0.0-20181124034731-591f970eefbb // indirect
)<|MERGE_RESOLUTION|>--- conflicted
+++ resolved
@@ -1,14 +1,8 @@
 module github.com/ilhasoft/wwcs
 
-<<<<<<< HEAD
 go 1.24.0
 
 toolchain go1.24.10
-=======
-go 1.23.0
-
-toolchain go1.23.2
->>>>>>> e9ce1f76
 
 require (
 	github.com/aws/aws-sdk-go v1.38.8
@@ -59,22 +53,14 @@
 	github.com/xdg-go/scram v1.0.2 // indirect
 	github.com/xdg-go/stringprep v1.0.2 // indirect
 	github.com/youmark/pkcs8 v0.0.0-20181117223130-1be2e3e5546d // indirect
-<<<<<<< HEAD
+	go.elastic.co/apm/v2 v2.7.1 // indirect
+	go.elastic.co/fastjson v1.5.1 // indirect
 	golang.org/x/crypto v0.40.0 // indirect
 	golang.org/x/net v0.42.0 // indirect
 	golang.org/x/sync v0.16.0 // indirect
 	golang.org/x/sys v0.34.0 // indirect
 	golang.org/x/text v0.27.0 // indirect
 	google.golang.org/genproto/googleapis/rpc v0.0.0-20250804133106-a7a43d27e69b // indirect
-=======
-	go.elastic.co/apm/v2 v2.7.1 // indirect
-	go.elastic.co/fastjson v1.5.1 // indirect
-	golang.org/x/crypto v0.0.0-20201216223049-8b5274cf687f // indirect
-	golang.org/x/sync v0.11.0 // indirect
-	golang.org/x/sys v0.8.0 // indirect
-	golang.org/x/text v0.3.6 // indirect
-	google.golang.org/protobuf v1.26.0 // indirect
->>>>>>> e9ce1f76
 	gopkg.in/go-playground/assert.v1 v1.2.1 // indirect
 	gopkg.in/yaml.v2 v2.4.0 // indirect
 	gopkg.in/yaml.v3 v3.0.1 // indirect
