--- conflicted
+++ resolved
@@ -185,9 +185,6 @@
 	})
 }
 
-<<<<<<< HEAD
-func (c *Client) CloseClientSession(payload OutgoingPayload, app *App) error {
-=======
 func (c *Client) GetProjectLanguage(payload OutgoingPayload, app *App) error {
 	if c.ID == "" || c.Callback == "" {
 		return errors.Wrap(ErrorNeedRegistration, "get project language")
@@ -205,8 +202,7 @@
 	return c.Send(IncomingPayload{Type: "project_language", Data: data})
 }
 
-func CloseClientSession(payload OutgoingPayload, app *App) error {
->>>>>>> 9f0b53f7
+func (c *Client) CloseClientSession(payload OutgoingPayload, app *App) error {
 	clientID := payload.From
 	clientConnected, err := app.ClientManager.GetConnectedClient(clientID)
 	if err != nil {
