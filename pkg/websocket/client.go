--- conflicted
+++ resolved
@@ -121,11 +121,7 @@
 			}
 			err := c.Send(errorPayload)
 			if err != nil {
-<<<<<<< HEAD
-				log.WithField("client_id", c.ID).WithField("reading_since", time.Since(start).Seconds()).Error(err)
-=======
 				log.WithField("client_id", c.ID).WithField("reading_since", time.Since(start).Seconds()).WithError(err).Error("error sending error payload")
->>>>>>> ec191e58
 			}
 		}
 	}
