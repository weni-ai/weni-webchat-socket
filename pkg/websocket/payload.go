package websocket

import (
	"net/url"
	"strings"

	"github.com/ilhasoft/wwcs/pkg/history"
)

// IncomingPayload data (incoming messages)
type IncomingPayload struct {
	Type        string         `json:"type" validate:"required"`
	To          string         `json:"to" validate:"required"`
	From        string         `json:"from" validate:"required"`
	Error       string         `json:"error,omitempty"`
	Message     Message        `json:"message,omitempty"`
	Token       string         `json:"token,omitempty"`
	Warning     string         `json:"warning,omitempty"`
	ChannelUUID string         `json:"channel_uuid,omitempty"`
	Data        map[string]any `json:"data,omitempty"`
}

// OutgoingPayload data (outgoing messages)
type OutgoingPayload struct {
	Type          string                 `json:"type,omitempty" validate:"required"`
	From          string                 `json:"from,omitempty"`
	Callback      string                 `json:"callback,omitempty"`
	Trigger       string                 `json:"trigger,omitempty"`
	Message       Message                `json:"message,omitempty"`
	Token         string                 `json:"token,omitempty"`
	Params        map[string]interface{} `json:"params,omitempty"`
	Context       string                 `json:"context,omitempty"`
	Data          map[string]interface{} `json:"data,omitempty"`
	ContactFields map[string]string      `json:"contact_fields,omitempty"`
}

func (p *OutgoingPayload) ChannelUUID() string {
	// "https://flows.stg.cloud.weni.ai/c/wwc/c4dc40fa-37e0-4147-a379-a3e8ffd23f80/receive"
	cbsplited := strings.Split(p.Callback, "/")
	if len(cbsplited) < 2 {
		return ""
	}
	return cbsplited[len(cbsplited)-2]
}

func (p *OutgoingPayload) Host() (string, error) {
	cbURL, err := url.Parse(p.Callback)
	if err != nil {
		return "", err
	}
	return cbURL.Host, nil
}

// HistoryPayload data (history messages)
type HistoryPayload struct {
	Type    string                   `json:"type,omitempty"`
	To      string                   `json:"to,omitempty"`
	History []history.MessagePayload `json:"history,omitempty"`
}

// Message data
type Message struct {
	Type         string   `json:"type"`
	Timestamp    string   `json:"timestamp"`
	Text         string   `json:"text,omitempty"`
	Media        string   `json:"media,omitempty"`
	MediaURL     string   `json:"media_url,omitempty"`
	Caption      string   `json:"caption,omitempty"`
	Latitude     string   `json:"latitude,omitempty"`
	Longitude    string   `json:"longitude,omitempty"`
	QuickReplies []string `json:"quick_replies,omitempty"`
	ListMessage  history.ListMessage `json:"list_message,omitempty"`
<<<<<<< HEAD
=======
	CTAMessage   *history.CTAMessage `json:"cta_message,omitempty"`
>>>>>>> bf50cddc

	// Streaming support field (for delta messages from Nexus)
	MessageID string `json:"messageId,omitempty"` // Unique ID that groups delta chunks together
}

type OutgoingJob struct {
	URL     string
	Payload OutgoingPayload
}

type IncomingJob struct {
	Payload IncomingPayload
}

type Direction string

func (d Direction) String() string {
	return string(d)
}

const (
	DirectionIn  Direction = "in"
	DirectionOut Direction = "out"
)

func NewHistoryMessagePayload(direction Direction, contactURN string, channelUUID string, message Message, timestamp int64) history.MessagePayload {
	return history.MessagePayload{
		ContactURN:  contactURN,
		Direction:   direction.String(),
		ChannelUUID: channelUUID,
		Timestamp:   timestamp,
		Message: history.Message{
			Type:         message.Type,
			Timestamp:    message.Timestamp,
			Text:         message.Text,
			Media:        message.Media,
			MediaURL:     message.MediaURL,
			Caption:      message.Caption,
			Latitude:     message.Latitude,
			Longitude:    message.Longitude,
			QuickReplies: message.QuickReplies,
			ListMessage:  message.ListMessage,
			CTAMessage:   message.CTAMessage,
		},
	}
}<|MERGE_RESOLUTION|>--- conflicted
+++ resolved
@@ -60,20 +60,17 @@
 
 // Message data
 type Message struct {
-	Type         string   `json:"type"`
-	Timestamp    string   `json:"timestamp"`
-	Text         string   `json:"text,omitempty"`
-	Media        string   `json:"media,omitempty"`
-	MediaURL     string   `json:"media_url,omitempty"`
-	Caption      string   `json:"caption,omitempty"`
-	Latitude     string   `json:"latitude,omitempty"`
-	Longitude    string   `json:"longitude,omitempty"`
-	QuickReplies []string `json:"quick_replies,omitempty"`
+	Type         string              `json:"type"`
+	Timestamp    string              `json:"timestamp"`
+	Text         string              `json:"text,omitempty"`
+	Media        string              `json:"media,omitempty"`
+	MediaURL     string              `json:"media_url,omitempty"`
+	Caption      string              `json:"caption,omitempty"`
+	Latitude     string              `json:"latitude,omitempty"`
+	Longitude    string              `json:"longitude,omitempty"`
+	QuickReplies []string            `json:"quick_replies,omitempty"`
 	ListMessage  history.ListMessage `json:"list_message,omitempty"`
-<<<<<<< HEAD
-=======
 	CTAMessage   *history.CTAMessage `json:"cta_message,omitempty"`
->>>>>>> bf50cddc
 
 	// Streaming support field (for delta messages from Nexus)
 	MessageID string `json:"messageId,omitempty"` // Unique ID that groups delta chunks together
