--- conflicted
+++ resolved
@@ -59,7 +59,6 @@
 
 // Message data
 type Message struct {
-<<<<<<< HEAD
 	Type         string              `json:"type"`
 	Timestamp    string              `json:"timestamp"`
 	Text         string              `json:"text,omitempty"`
@@ -70,20 +69,9 @@
 	Longitude    string              `json:"longitude,omitempty"`
 	QuickReplies []string            `json:"quick_replies,omitempty"`
 	ListMessage  history.ListMessage `json:"list_message,omitempty"`
-=======
-	Type         string   `json:"type"`
-	Timestamp    string   `json:"timestamp"`
-	Text         string   `json:"text,omitempty"`
-	Media        string   `json:"media,omitempty"`
-	MediaURL     string   `json:"media_url,omitempty"`
-	Caption      string   `json:"caption,omitempty"`
-	Latitude     string   `json:"latitude,omitempty"`
-	Longitude    string   `json:"longitude,omitempty"`
-	QuickReplies []string `json:"quick_replies,omitempty"`
 
 	// Streaming support field (for delta messages from Nexus)
 	MessageID string `json:"messageId,omitempty"` // Unique ID that groups delta chunks together
->>>>>>> 82e5a49d
 }
 
 type OutgoingJob struct {
@@ -122,10 +110,7 @@
 			Latitude:     message.Latitude,
 			Longitude:    message.Longitude,
 			QuickReplies: message.QuickReplies,
-<<<<<<< HEAD
 			ListMessage:  message.ListMessage,
-=======
->>>>>>> 82e5a49d
 		},
 	}
 }