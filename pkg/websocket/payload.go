--- conflicted
+++ resolved
@@ -69,13 +69,10 @@
 	Longitude    string              `json:"longitude,omitempty"`
 	QuickReplies []string            `json:"quick_replies,omitempty"`
 	ListMessage  history.ListMessage `json:"list_message,omitempty"`
-<<<<<<< HEAD
+	CTAMessage   *history.CTAMessage `json:"cta_message,omitempty"`
 
 	// Streaming support field (for delta messages from Nexus)
 	MessageID string `json:"messageId,omitempty"` // Unique ID that groups delta chunks together
-=======
-	CTAMessage   *history.CTAMessage `json:"cta_message,omitempty"`
->>>>>>> f7bbe4a4
 }
 
 type OutgoingJob struct {
