package websocket

import (
	"net/url"
	"strings"

	"github.com/ilhasoft/wwcs/pkg/history"
)

// IncomingPayload data (incoming messages)
type IncomingPayload struct {
	Type        string         `json:"type" validate:"required"`
	To          string         `json:"to" validate:"required"`
	From        string         `json:"from" validate:"required"`
	Error       string         `json:"error,omitempty"`
	Message     Message        `json:"message,omitempty"`
	Token       string         `json:"token,omitempty"`
	Warning     string         `json:"warning,omitempty"`
	ChannelUUID string         `json:"channel_uuid,omitempty"`
	Data        map[string]any `json:"data,omitempty"`
}

// OutgoingPayload data (outgoing messages)
type OutgoingPayload struct {
	Type          string                 `json:"type,omitempty" validate:"required"`
	From          string                 `json:"from,omitempty"`
	Callback      string                 `json:"callback,omitempty"`
	Trigger       string                 `json:"trigger,omitempty"`
	Message       Message                `json:"message,omitempty"`
	Token         string                 `json:"token,omitempty"`
	Params        map[string]interface{} `json:"params,omitempty"`
	Context       string                 `json:"context,omitempty"`
	Data          map[string]interface{} `json:"data,omitempty"`
	ContactFields map[string]string      `json:"contact_fields,omitempty"`
}

func (p *OutgoingPayload) ChannelUUID() string {
	// "https://flows.stg.cloud.weni.ai/c/wwc/c4dc40fa-37e0-4147-a379-a3e8ffd23f80/receive"
	cbsplited := strings.Split(p.Callback, "/")
	if len(cbsplited) < 2 {
		return ""
	}
	return cbsplited[len(cbsplited)-2]
}

func (p *OutgoingPayload) Host() (string, error) {
	cbURL, err := url.Parse(p.Callback)
	if err != nil {
		return "", err
	}
	return cbURL.Host, nil
}

// HistoryPayload data (history messages)
type HistoryPayload struct {
	Type    string                   `json:"type,omitempty"`
	To      string                   `json:"to,omitempty"`
	History []history.MessagePayload `json:"history,omitempty"`
}

// Message data
type Message struct {
<<<<<<< HEAD
	Type         string   `json:"type"`
	Timestamp    string   `json:"timestamp"`
	Text         string   `json:"text,omitempty"`
	Media        string   `json:"media,omitempty"`
	MediaURL     string   `json:"media_url,omitempty"`
	Caption      string   `json:"caption,omitempty"`
	Latitude     string   `json:"latitude,omitempty"`
	Longitude    string   `json:"longitude,omitempty"`
	QuickReplies []string `json:"quick_replies,omitempty"`

	// Streaming support field (for delta messages from Nexus)
	MessageID string `json:"messageId,omitempty"` // Unique ID that groups delta chunks together
=======
	Type         string              `json:"type"`
	Timestamp    string              `json:"timestamp"`
	Text         string              `json:"text,omitempty"`
	Media        string              `json:"media,omitempty"`
	MediaURL     string              `json:"media_url,omitempty"`
	Caption      string              `json:"caption,omitempty"`
	Latitude     string              `json:"latitude,omitempty"`
	Longitude    string              `json:"longitude,omitempty"`
	QuickReplies []string            `json:"quick_replies,omitempty"`
	ListMessage  history.ListMessage `json:"list_message,omitempty"`
	CTAMessage   *history.CTAMessage `json:"cta_message,omitempty"`
>>>>>>> e9ce1f76
}

type OutgoingJob struct {
	URL     string
	Payload OutgoingPayload
}

type IncomingJob struct {
	Payload IncomingPayload
}

type Direction string

func (d Direction) String() string {
	return string(d)
}

const (
	DirectionIn  Direction = "in"
	DirectionOut Direction = "out"
)

func NewHistoryMessagePayload(direction Direction, contactURN string, channelUUID string, message Message, timestamp int64) history.MessagePayload {
	return history.MessagePayload{
		ContactURN:  contactURN,
		Direction:   direction.String(),
		ChannelUUID: channelUUID,
		Timestamp:   timestamp,
		Message: history.Message{
			Type:         message.Type,
			Timestamp:    message.Timestamp,
			Text:         message.Text,
			Media:        message.Media,
			MediaURL:     message.MediaURL,
			Caption:      message.Caption,
			Latitude:     message.Latitude,
			Longitude:    message.Longitude,
			QuickReplies: message.QuickReplies,
<<<<<<< HEAD
=======
			ListMessage:  message.ListMessage,
			CTAMessage:   message.CTAMessage,
>>>>>>> e9ce1f76
		},
	}
}<|MERGE_RESOLUTION|>--- conflicted
+++ resolved
@@ -60,20 +60,6 @@
 
 // Message data
 type Message struct {
-<<<<<<< HEAD
-	Type         string   `json:"type"`
-	Timestamp    string   `json:"timestamp"`
-	Text         string   `json:"text,omitempty"`
-	Media        string   `json:"media,omitempty"`
-	MediaURL     string   `json:"media_url,omitempty"`
-	Caption      string   `json:"caption,omitempty"`
-	Latitude     string   `json:"latitude,omitempty"`
-	Longitude    string   `json:"longitude,omitempty"`
-	QuickReplies []string `json:"quick_replies,omitempty"`
-
-	// Streaming support field (for delta messages from Nexus)
-	MessageID string `json:"messageId,omitempty"` // Unique ID that groups delta chunks together
-=======
 	Type         string              `json:"type"`
 	Timestamp    string              `json:"timestamp"`
 	Text         string              `json:"text,omitempty"`
@@ -85,7 +71,9 @@
 	QuickReplies []string            `json:"quick_replies,omitempty"`
 	ListMessage  history.ListMessage `json:"list_message,omitempty"`
 	CTAMessage   *history.CTAMessage `json:"cta_message,omitempty"`
->>>>>>> e9ce1f76
+
+	// Streaming support field (for delta messages from Nexus)
+	MessageID string `json:"messageId,omitempty"`
 }
 
 type OutgoingJob struct {
@@ -124,11 +112,8 @@
 			Latitude:     message.Latitude,
 			Longitude:    message.Longitude,
 			QuickReplies: message.QuickReplies,
-<<<<<<< HEAD
-=======
 			ListMessage:  message.ListMessage,
 			CTAMessage:   message.CTAMessage,
->>>>>>> e9ce1f76
 		},
 	}
 }