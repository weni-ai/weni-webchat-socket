--- conflicted
+++ resolved
@@ -102,11 +102,7 @@
 		return
 	}
 
-<<<<<<< HEAD
-	if payload.Type == "message" {
-=======
 	if payload.Type != "typing_start" {
->>>>>>> e11f4df2
 		msgTime := tryParseStr2Timestamp(payload.Message.Timestamp)
 		hmsg := NewHistoryMessagePayload(DirectionIn, payload.To, payload.ChannelUUID, payload.Message, msgTime)
 		err = a.Histories.Save(hmsg)
