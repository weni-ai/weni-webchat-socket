--- conflicted
+++ resolved
@@ -179,27 +179,6 @@
 }
 ```
 
-<<<<<<< HEAD
-- External Service Typing Start
-
-```json
-{
-	"type":"typing_start", //required
-	"to":"user-123", //required - target client ID
-	"from":"ai-assistant", //required - AI service identifier
-	"channel_uuid":"c4dc40fa-37e0-4147-a379-a3e8ffd23f80" //optional
-}
-```
-
-- External Service Typing Stop
-
-```json
-{
-	"type":"typing_stop", //required
-	"to":"user-123", //required - target client ID  
-	"from":"ai-assistant", //required - AI service identifier
-	"channel_uuid":"c4dc40fa-37e0-4147-a379-a3e8ffd23f80" //optional
-=======
 - Typing Indicator
 
 ```json
@@ -208,7 +187,6 @@
   "to": "Lucas", //required
   "from": "Caio", //required
   "channel_uuid": "9d1339fb-c21b-4ff5-a24f-faf421c2dcdc" //optional
->>>>>>> f79a09c4
 }
 ```
 
